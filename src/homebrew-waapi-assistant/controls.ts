export type AnimationControls = {
  addEventListener<K extends keyof AnimationEventMap>(
    type: K,
    listener: () => any
  ): void;
  play: Animation["play"];
  pause: Animation["pause"];
  finish: Animation["finish"];
  cancel: Animation["cancel"];
  reverse: Animation["reverse"];
  stop: () => void;
  finished: Promise<void>;
};

/**
 * Create animation controls to controls an array of animations
 * @param animations the animation array
 * @returns the animation controls
 */
export const createAnimationControls = (
  animations: Animation[]
): AnimationControls => {
  const addEventListener: AnimationControls["addEventListener"] = (
    type,
    listener
  ) => {
    const promises: Promise<AnimationEventMap[typeof type]>[] = [];

    for (const animation of animations) {
      const promise: Promise<AnimationEventMap[typeof type]> = new Promise(
        resolve => {
          animation.addEventListener(type, resolve);
        }
      );

      promises.push(promise);
    }

    Promise.all(promises).then(listener);
  };

  const play = () => {
    animations.forEach(animation => animation.play());
  };

  const pause = () => {
    animations.forEach(animation => animation.pause());
  };

  const finish = () => {
    animations.forEach(animation => animation.finish());
  };

  const cancel = () => {
    animations.forEach(animation => animation.cancel());
  };

  const reverse = () => {
    animations.forEach(animation => animation.reverse());
  };

  const stop = () => {
    animations.forEach(animation => {
      animation.commitStyles();
      animation.cancel();
    });
  };

  const finished = Promise.all(animations.map(animation => animation.finished))
<<<<<<< HEAD
    // Suppress the stupid AbortError
    // https://developer.mozilla.org/en-US/docs/Web/API/Animation/cancel#exceptions
    .catch(() => animations);
=======
    .then(_ => {})
    .catch(_ => {});
>>>>>>> b4954941

  return {
    addEventListener,
    play,
    pause,
    finish,
    cancel,
    reverse,
    stop,
    finished,
  };
};

/**
 * Merge many animation control objects into a single animation controls object
 * @param controlObjs the controls array
 * @returns the merged animation controls
 */
export const mergeAnimationControls = (
  controlObjs: AnimationControls[]
): AnimationControls => {
  const addEventListener: AnimationControls["addEventListener"] = (
    type,
    listener
  ) => {
    const promises: Promise<void>[] = [];

    for (const control of controlObjs) {
      const promise: Promise<void> = new Promise(resolve => {
        control.addEventListener(type, resolve);
      });

      promises.push(promise);
    }

    Promise.all(promises).then(listener);
  };

  const play = () => {
    controlObjs.forEach(controlObj => controlObj.play());
  };

  const pause = () => {
    controlObjs.forEach(controlObj => controlObj.pause());
  };

  const finish = () => {
    controlObjs.forEach(controlObj => controlObj.finish());
  };

  const cancel = () => {
    controlObjs.forEach(controlObj => controlObj.cancel());
  };

  const reverse = () => {
    controlObjs.forEach(controlObj => controlObj.reverse());
  };

  const stop = () => {
    controlObjs.forEach(controlObj => controlObj.stop());
  };

  const finished = Promise.all(
    controlObjs.map(animation => animation.finished)
  ).then(_ => {});

  return {
    addEventListener,
    play,
    pause,
    finish,
    cancel,
    reverse,
    stop,
    finished,
  };
};

/**
 * Create animation controls to controls a sequence of animations
 *
 * @param getCurrentControls callback to get the current running animation's controls
 * @param stopControls callback to stop the animation sequence and get the last controls.
 * set `skipToLast` to `true` to skip to the end of the animation sequence
 * @returns an array contains:
 *
 * 1. A function to called when the animation sequence is stop
 * 2. The sequence animation controls
 */
export const createSequenceAnimationControls = (
  getCurrentControls: () => AnimationControls | null,
  stopControls: (skipToLast: boolean) => AnimationControls | null
): [
  (lastControls: AnimationControls, finished: boolean) => void,
  AnimationControls
] => {
  const listeners: Record<
    keyof AnimationEventMap,
    Parameters<AnimationControls["addEventListener"]>[1][]
  > = {
    cancel: [],
    finish: [],
    remove: [],
  };

  const addEventListener: AnimationControls["addEventListener"] = (
    type,
    listener
  ) => {
    listeners[type].push(listener);
  };

  const play = () => {
    getCurrentControls()?.play();
  };

  const pause = () => {
    getCurrentControls()?.pause();
  };

  const finish = () => {
    stopControls(true)?.finish();
  };

  const cancel = () => {
    stopControls(false)?.cancel();
  };

  const reverse = () => {
    throw new Error("sequence reversing is currently not supported");
  };

  const stop = () => {
    stopControls(false)?.stop();
  };

  const finished = new Promise<void>(resolve => {
    listeners.finish.push(resolve);
  });

  const onSequenceStop = (
    lastControls: AnimationControls,
    finished: boolean
  ) => {
    if (finished) {
      listeners.finish.forEach(listener => listener());
    } else {
      listeners.cancel.forEach(listener => listener());
    }

    lastControls.addEventListener("remove", () => {
      listeners.remove.forEach(listener => listener());
    });
  };

  return [
    onSequenceStop,
    {
      addEventListener,
      play,
      pause,
      finish,
      cancel,
      reverse,
      stop,
      finished,
    },
  ];
};<|MERGE_RESOLUTION|>--- conflicted
+++ resolved
@@ -67,14 +67,10 @@
   };
 
   const finished = Promise.all(animations.map(animation => animation.finished))
-<<<<<<< HEAD
+    .then(_ => {})
     // Suppress the stupid AbortError
     // https://developer.mozilla.org/en-US/docs/Web/API/Animation/cancel#exceptions
-    .catch(() => animations);
-=======
-    .then(_ => {})
-    .catch(_ => {});
->>>>>>> b4954941
+    .catch(() => {});
 
   return {
     addEventListener,
